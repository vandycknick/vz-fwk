--- conflicted
+++ resolved
@@ -5,7 +5,6 @@
 use std::str;
 
 use block::Block;
-use libc::c_long;
 use objc::rc::StrongPtr;
 use objc::runtime::{Object, BOOL, NO, YES};
 use objc::{class, msg_send, sel, sel_impl};
@@ -23,11 +22,8 @@
 pub type Id = *mut Object;
 pub const NIL: Id = 0 as Id;
 
-<<<<<<< HEAD
-pub type NSInteger = c_long;
-=======
+pub type NSInteger = libc::c_long;
 pub type NSUInteger = libc::c_ulong;
->>>>>>> d3d0f5d4
 
 pub struct NSArray<T> {
     pub _phantom: PhantomData<T>,
