--- conflicted
+++ resolved
@@ -4,11 +4,8 @@
     base::{Id, NSArray, NSError},
     virtualization::boot_loader::VZBootLoader,
     virtualization::entropy_device::VZEntropyDeviceConfiguration,
-<<<<<<< HEAD
     virtualization::graphics_device::VZGraphicsDeviceConfiguration,
-=======
     virtualization::keyboard::VZKeyboardConfiguration,
->>>>>>> d3d0f5d4
     virtualization::memory_device::VZMemoryBalloonDeviceConfiguration,
     virtualization::network_device::VZNetworkDeviceConfiguration,
     virtualization::pointing_device::VZPointingDeviceConfiguration,
@@ -70,16 +67,16 @@
         self
     }
 
-<<<<<<< HEAD
     pub fn graphics_devices<T: VZGraphicsDeviceConfiguration>(
         mut self,
         graphics_devices: Vec<T>,
     ) -> Self {
         self.conf.set_graphics_devices(graphics_devices);
-=======
+        self
+    }
+
     pub fn keyboards<T: VZKeyboardConfiguration>(mut self, keyboards: Vec<T>) -> Self {
         self.conf.set_keyboards(keyboards);
->>>>>>> d3d0f5d4
         self
     }
 
@@ -170,19 +167,19 @@
         }
     }
 
-<<<<<<< HEAD
     fn set_graphics_devices<T: VZGraphicsDeviceConfiguration>(&mut self, devices: Vec<T>) {
         let device_ids = devices.iter().map(|x| x.id()).collect();
         let arr: NSArray<T> = NSArray::array_with_objects(device_ids);
         unsafe {
             let _: () = msg_send![*self.0, setGraphicsDevices:*arr.p];
-=======
+        }
+    }
+
     fn set_keyboards<T: VZKeyboardConfiguration>(&mut self, devices: Vec<T>) {
         let device_ids = devices.iter().map(|x| x.id()).collect();
         let arr: NSArray<T> = NSArray::array_with_objects(device_ids);
         unsafe {
             let _: () = msg_send![*self.0, setKeyboards:*arr.p];
->>>>>>> d3d0f5d4
         }
     }
 
@@ -290,6 +287,7 @@
             VZVirtualMachine(p)
         }
     }
+
     pub fn new_without_queue(conf: VZVirtualMachineConfiguration) -> VZVirtualMachine {
         unsafe {
             let i: Id = msg_send![class!(VZVirtualMachine), alloc];
