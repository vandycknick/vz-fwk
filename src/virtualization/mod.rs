//! Virtualization.framework module

pub mod boot_loader;
pub mod entropy_device;
<<<<<<< HEAD
pub mod graphics_device;
=======
pub mod keyboard;
>>>>>>> d3d0f5d4
pub mod memory_device;
pub mod network_device;
pub mod pointing_device;
pub mod serial_port;
pub mod socket_device;
pub mod storage_device;
pub mod virtual_machine;<|MERGE_RESOLUTION|>--- conflicted
+++ resolved
@@ -2,11 +2,8 @@
 
 pub mod boot_loader;
 pub mod entropy_device;
-<<<<<<< HEAD
 pub mod graphics_device;
-=======
 pub mod keyboard;
->>>>>>> d3d0f5d4
 pub mod memory_device;
 pub mod network_device;
 pub mod pointing_device;
